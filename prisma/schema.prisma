// This is your Prisma schema file,
// learn more about it in the docs: https://pris.ly/d/prisma-schema

generator client {
  provider = "prisma-client-js"
  output   = "../src/generated/prisma"
}

datasource db {
  provider = "postgresql"
  url      = env("DATABASE_URL")
}

// User Management
model User {
  id        String   @id @default(cuid())
  email     String   @unique
  phone     String?  @unique
  name      String
  role      UserRole @default(STUDENT)

  // Authentication
  passwordHash String?
  emailVerified DateTime?
  phoneVerified DateTime?

  // Profile
  profile Json?

  // Timestamps
  createdAt DateTime @default(now())
  updatedAt DateTime @updatedAt
  lastActiveAt DateTime?

  // Relations
  enrollments    Enrollment[]
  demoBookings   DemoBooking[]
  payments       Payment[]
  sessions       Session[]
  communicationLog CommunicationLog[]
<<<<<<< HEAD
  materialAccess MaterialAccess[]
  materialProgress MaterialProgress[]
=======
  testSessions   TestSession[]
  userProgress   UserProgress[]
  performanceReports PerformanceReport[]
  userQuestionResponses UserQuestionResponse[]
>>>>>>> d98dcde8

  @@map("users")
}

model Session {
  id           String   @id @default(cuid())
  sessionToken String   @unique
  userId       String
  expires      DateTime
  user         User     @relation(fields: [userId], references: [id], onDelete: Cascade)

  @@map("sessions")
}

// Course Management
model Course {
  id          String   @id @default(cuid())
  name        String
  description String?

  // Course Details
  type        CourseType
  class       StudentClass
  duration    Int      // in months
  totalFees   Int      // in paise (₹1 = 100 paise)

  // Course Structure
  syllabus    Json?
  features    Json? // String array stored as JSON

  // Metadata
  isActive    Boolean  @default(true)
  sortOrder   Int      @default(0)

  // Timestamps
  createdAt   DateTime @default(now())
  updatedAt   DateTime @updatedAt

  // Relations
  enrollments Enrollment[]
  demoBookings DemoBooking[]
  chapters Chapter[]
  materials StudyMaterial[]

  @@map("courses")
}

// Enrollment Management
model Enrollment {
  id            String           @id @default(cuid())
  userId        String
  courseId      String

  // Enrollment Details
  status        EnrollmentStatus @default(PENDING)
  enrollmentDate DateTime        @default(now())
  startDate     DateTime?
  endDate       DateTime?

  // Payment Details
  totalFees     Int              // in paise
  paidAmount    Int              @default(0)
  pendingAmount Int              @default(0)
  paymentPlan   PaymentPlan      @default(FULL)

  // Academic Details
  currentProgress Int            @default(0) // percentage
  lastAccessDate  DateTime?

  // Timestamps
  createdAt     DateTime         @default(now())
  updatedAt     DateTime         @updatedAt

  // Relations
  user          User             @relation(fields: [userId], references: [id])
  course        Course           @relation(fields: [courseId], references: [id])
  payments      Payment[]

  @@unique([userId, courseId])
  @@map("enrollments")
}

// Demo Booking Management
model DemoBooking {
  id              String              @id @default(cuid())
  userId          String?
  courseId        String?

  // Student Information
  studentName     String
  email           String?
  phone           String
  studentClass    StudentClass?

  // Demo Details
  preferredDate   String
  preferredTime   String
  message         String?
  status          DemoBookingStatus   @default(PENDING)

  // Assignment & Follow-up
  assignedTo      String?
  followUpDate    DateTime?
  remindersSent   Int                 @default(0)

  // Demo Feedback
  demoCompleted   Boolean             @default(false)
  demoRating      Int?                // 1-5
  demoFeedback    String?
  convertedToEnrollment Boolean       @default(false)

  // Marketing
  source          String?             // website, facebook, google_ads, etc.
  utmSource       String?
  utmMedium       String?
  utmCampaign     String?

  // Timestamps
  createdAt       DateTime            @default(now())
  updatedAt       DateTime            @updatedAt

  // Relations
  user            User?               @relation(fields: [userId], references: [id])
  course          Course?             @relation(fields: [courseId], references: [id])
  communicationLog CommunicationLog[]

  @@map("demo_bookings")
}

// Payment Management
model Payment {
  id              String        @id @default(cuid())
  userId          String
  enrollmentId    String?

  // Payment Details
  amount          Int           // in paise
  currency        String        @default("INR")
  status          PaymentStatus @default(PENDING)
  paymentMethod   PaymentMethod

  // Gateway Details
  razorpayOrderId    String?   @unique
  razorpayPaymentId  String?   @unique
  razorpaySignature  String?

  // Transaction Details
  transactionId   String?
  failureReason   String?

  // Installment Details
  installmentNumber Int?       // for EMI payments
  totalInstallments Int?

  // Timestamps
  createdAt       DateTime      @default(now())
  updatedAt       DateTime      @updatedAt
  completedAt     DateTime?

  // Relations
  user            User          @relation(fields: [userId], references: [id])
  enrollment      Enrollment?   @relation(fields: [enrollmentId], references: [id])

  @@map("payments")
}

// Communication & Marketing
model CommunicationLog {
  id              String              @id @default(cuid())
  userId          String?
  demoBookingId   String?

  // Communication Details
  type            CommunicationType
  channel         CommunicationChannel
  content         String
  subject         String?

  // Status
  status          MessageStatus       @default(SENT)
  sentAt          DateTime            @default(now())
  deliveredAt     DateTime?
  readAt          DateTime?

  // WhatsApp specific
  whatsappMessageId String?

  // Email specific
  emailMessageId    String?

  // Template Details
  templateId      String?
  templateData    Json?

  // Timestamps
  createdAt       DateTime            @default(now())

  // Relations
  user            User?               @relation(fields: [userId], references: [id])
  demoBooking     DemoBooking?        @relation(fields: [demoBookingId], references: [id])

  @@map("communication_logs")
}

// Analytics & Tracking
model AnalyticsEvent {
  id          String   @id @default(cuid())
  userId      String?
  sessionId   String?

  // Event Details
  eventType   String
  eventName   String
  properties  Json?

  // Page/Context
  pagePath    String?
  pageTitle   String?
  referrer    String?
  userAgent   String?

  // Marketing Attribution
  utmSource   String?
  utmMedium   String?
  utmCampaign String?

  // Location
  ipAddress   String?
  country     String?
  city        String?

  // Timestamps
  createdAt   DateTime @default(now())

  @@map("analytics_events")
}

// Enums
enum UserRole {
  STUDENT
  PARENT
  TEACHER
  ADMIN
}

enum CourseType {
  NEET_COMPLETE
  CLASS_11
  CLASS_12
  DROPPER
  FOUNDATION
  CRASH_COURSE
}

enum StudentClass {
  CLASS_9
  CLASS_10
  CLASS_11
  CLASS_12
  DROPPER
  FOUNDATION
}

enum EnrollmentStatus {
  PENDING
  ACTIVE
  COMPLETED
  CANCELLED
  SUSPENDED
}

enum PaymentPlan {
  FULL
  QUARTERLY
  MONTHLY
  CUSTOM
}

enum DemoBookingStatus {
  PENDING
  CONFIRMED
  COMPLETED
  CANCELLED
  NO_SHOW
}

enum PaymentStatus {
  PENDING
  PROCESSING
  COMPLETED
  FAILED
  CANCELLED
  REFUNDED
}

enum PaymentMethod {
  RAZORPAY_UPI
  RAZORPAY_CARD
  RAZORPAY_NETBANKING
  RAZORPAY_WALLET
  BANK_TRANSFER
  CASH
  CHEQUE
}

enum CommunicationType {
  WELCOME_MESSAGE
  DEMO_CONFIRMATION
  DEMO_REMINDER
  ENROLLMENT_CONFIRMATION
  PAYMENT_REMINDER
  COURSE_UPDATE
  MARKETING_MESSAGE
  SUPPORT_MESSAGE
  FEEDBACK_REQUEST
  CUSTOM_MESSAGE
}

enum CommunicationChannel {
  WHATSAPP
  EMAIL
  SMS
  PHONE_CALL
  IN_APP_NOTIFICATION
}

enum MessageStatus {
  SENT
  DELIVERED
  READ
  FAILED
  PENDING
}

// Enhanced Test Generator System Models

model FreeUser {
  id               String   @id @default(cuid())
  email            String   @unique
  name             String?
  grade            String?  // CLASS_9, CLASS_10, CLASS_11, CLASS_12, DROPPER
  curriculum       String?  // NEET, CBSE, ICSE, IB, IGCSE
  school           String?
  city             String?

  // Progress Tracking
  totalPoints      Int      @default(0)
  studyStreak      Int      @default(0)
  lastActiveDate   DateTime?

  // Performance Analytics
  averageScore     Float?   // Overall average test score percentage
  totalTestsTaken  Int      @default(0)
  bestScore        Float?   // Highest score percentage achieved
  weakestTopics    Json?    // Array of topics needing improvement
  strongestTopics  Json?    // Array of mastered topics

  // Adaptive Learning
  currentLevel     Int      @default(1) // Difficulty level (1-10)
  adaptiveData     Json?    // ML model data for personalization

  // Preferences
  preferences      Json?    // study times, notifications, etc.

  // Timestamps
  registrationDate DateTime @default(now())
  updatedAt        DateTime @updatedAt

  // Relations
  testAttempts     TestAttempt[]
  testSessions     TestSession[]
  bookmarks        Bookmark[]
  studyPlans       StudyPlan[]
  forumPosts       ForumPost[]
  achievements     Achievement[]
  userProgress     UserProgress[]
  questionResponses UserQuestionResponse[]
  performanceReports PerformanceReport[]

  @@map("free_users")
}

model ChapterNote {
  id               String   @id @default(cuid())
  title            String
  curriculum       String   // NEET, CBSE, ICSE, IB, IGCSE
  grade            String   // CLASS_9, CLASS_10, CLASS_11, CLASS_12
  subject          String   @default("Biology")
  chapter          String
  topic            String?

  // Content
  content          String   // Markdown format
  summary          String?
  keyPoints        Json? // String array stored as JSON
  diagrams         Json? // String array stored as JSON

  // Metadata
  difficulty       String   @default("Medium") // Easy, Medium, Hard
  estimatedTime    Int?     // Reading time in minutes
  downloadCount    Int      @default(0)
  viewCount        Int      @default(0)
  rating           Float    @default(0)
  ratingCount      Int      @default(0)

  // SEO
  slug             String   @unique
  metaDescription  String?
  tags             Json? // String array stored as JSON

  // Status
  isPublished      Boolean  @default(false)
  publishedAt      DateTime?

  // Timestamps
  createdAt        DateTime @default(now())
  updatedAt        DateTime @updatedAt

  // Relations
  bookmarks        Bookmark[]

  @@index([curriculum, grade, chapter])
  @@index([slug])
  @@map("chapter_notes")
}

model Question {
  id               String   @id @default(cuid())
  topic            String   // Cell Biology, Genetics, etc.
  subtopic         String?
  curriculum       String   // NEET, CBSE, ICSE, IB, IGCSE
  grade            String   // CLASS_9, CLASS_10, CLASS_11, CLASS_12
  subject          String   @default("biology") // biology, botany, zoology, physics, chemistry

  // Question Details
  type             QuestionType // MCQ, SHORT_ANSWER, DIAGRAM, TRUE_FALSE
  difficulty       DifficultyLevel @default(MEDIUM)
  question         String   // The question text
  options          Json? // String array stored as JSON for MCQ
  correctAnswer    String   // The correct answer
  explanation      String?  // Detailed explanation
  solutionSteps    Json? // Array of solution steps for complex problems

  // Rich Content Support
  questionImage    String?  // URL to question image
  explanationImage String?  // URL to explanation image
  videoExplanation String?  // URL to video explanation

  // Metadata
  source           String?  // NEET_2023, CBSE_2022, etc.
  examYear         Int?     // Year of the exam
  marks            Int      @default(1)
  timeLimit        Int?     // Recommended time in seconds
  tags             Json?    // String array stored as JSON
  relatedConcepts  Json?    // Related topics/concepts
  keywords         Json?    // Searchable keywords

  // Advanced Analytics
  totalAttempts    Int      @default(0)
  correctAttempts  Int      @default(0)
  averageTime      Int?     // Average time taken in seconds
  difficultyRating Float?   // User-perceived difficulty (1-5)
  popularityScore  Float    @default(0) // Algorithm-calculated popularity

  // A/B Testing
  variantId        String?  // For question variants testing
  conversionRate   Float?   // Performance metric

  // Quality Control
  isActive         Boolean  @default(true)
  isVerified       Boolean  @default(false)
  verifiedBy       String?  // Teacher/expert who verified
  qualityScore     Float?   // AI-generated quality score
  reportCount      Int      @default(0) // User-reported issues

  // SEO and Categorization
  slug             String?  @unique // URL-friendly identifier
  category         QuestionCategory @default(PRACTICE)

  // Timestamps
  createdAt        DateTime @default(now())
  updatedAt        DateTime @updatedAt
  lastUsed         DateTime? // Last time used in a test

  // Relations
  testQuestions    TestQuestion[]
  questionBank     QuestionBankQuestion[]
  userResponses    UserQuestionResponse[]

  @@index([topic, difficulty])
  @@index([curriculum, grade])
  @@index([subject, type])
  @@index([popularityScore])
  @@index([isActive, isVerified])
  @@map("questions")
}

// Comprehensive Test Management Models

model TestTemplate {
  id               String   @id @default(cuid())
  title            String
  description      String?
  slug             String   @unique

  // Test Configuration
  type             TestType @default(PRACTICE_TEST)
  category         TestCategory @default(TOPIC_WISE)
  difficulty       DifficultyLevel @default(MEDIUM)
  timeLimit        Int      // In minutes
  totalQuestions   Int
  totalMarks       Int
  passingMarks     Int?

  // Content Specification
  curriculum       String   // NEET, CBSE, etc.
  grade            String   // CLASS_11, CLASS_12, etc.
  subject          String   @default("biology")
  topics           Json     // Array of topics to include

  // Advanced Settings
  negativeMarking  Boolean  @default(false)
  markingScheme    Json?    // Custom marking rules
  questionDistribution Json? // Topic-wise question distribution
  instructions     Json?    // Array of instructions

  // Adaptive Features
  isAdaptive       Boolean  @default(false)
  adaptiveSettings Json?    // Adaptive test configuration

  // Analytics & Performance
  attemptCount     Int      @default(0)
  averageScore     Float?
  averageTime      Int?     // Average time taken
  popularityScore  Float    @default(0)

  // Status & Metadata
  isActive         Boolean  @default(true)
  isPremium        Boolean  @default(false)
  isPublished      Boolean  @default(false)
  publishedAt      DateTime?

  // SEO
  seoTitle         String?
  seoDescription   String?
  seoKeywords      Json?

  // Timestamps
  createdAt        DateTime @default(now())
  updatedAt        DateTime @updatedAt
  createdBy        String?  // Admin/teacher who created

  // Relations
  testSessions     TestSession[]
  questionBank     QuestionBankQuestion[]
  testAttempts     TestAttempt[]

  @@index([type, category])
  @@index([curriculum, grade])
  @@index([isActive, isPublished])
  @@index([popularityScore])
  @@map("test_templates")
}

model TestSession {
  id               String   @id @default(cuid())
  userId           String?  // Can be null for anonymous users
  freeUserId       String?  // For free users
  testTemplateId   String

  // Session Details
  sessionToken     String   @unique // For real-time tracking
  status           TestSessionStatus @default(NOT_STARTED)

  // Timing
  startedAt        DateTime?
  pausedAt         DateTime?
  resumedAt        DateTime?
  submittedAt      DateTime?
  timeSpent        Int      @default(0) // Total time in seconds
  remainingTime    Int?     // Remaining time for paused sessions

  // Current State
  currentQuestionIndex Int   @default(0)
  questionsAnswered    Int   @default(0)
  questionsMarkedForReview Int @default(0)

  // Real-time Monitoring
  browserInfo      Json?    // Browser, OS, screen size
  ipAddress        String?
  locationData     Json?    // Country, city for security

  // Anti-cheating
  tabSwitchCount   Int      @default(0)
  fullscreenExits  Int      @default(0)
  suspiciousActivity Json?  // Array of suspicious events
  isProctored      Boolean  @default(false)

  // Final Results (populated after submission)
  totalScore       Int?
  percentage       Float?
  rank             Int?     // Among all test takers

  // Timestamps
  createdAt        DateTime @default(now())
  updatedAt        DateTime @updatedAt

  // Relations
  user             User?    @relation(fields: [userId], references: [id])
  freeUser         FreeUser? @relation(fields: [freeUserId], references: [id])
  testTemplate     TestTemplate @relation(fields: [testTemplateId], references: [id])
  responses        UserQuestionResponse[]
  analytics        TestAnalytics?

  @@index([userId, status])
  @@index([freeUserId, status])
  @@index([sessionToken])
  @@index([testTemplateId, submittedAt])
  @@map("test_sessions")
}

model TestAttempt {
  id               String   @id @default(cuid())
  freeUserId       String
  testTemplateId   String?  // Link to template if used

  // Test Configuration
  title            String   // "Cell Biology Test - Easy"
  topics           Json?    // String array stored as JSON
  difficulty       DifficultyLevel @default(MEDIUM)
  questionCount    Int
  timeLimit        Int?     // In minutes

  // Results
  score            Int      // Out of total marks
  totalMarks       Int
  percentage       Float
  timeSpent        Int      // In seconds
  rank             Int?     // Among all attempts

  // Detailed Analysis
  topicWiseScore   Json     // { "Cell Biology": 8, "Genetics": 6 }
  strengthAreas    Json?    // String array stored as JSON
  weaknessAreas    Json?    // String array stored as JSON
  recommendations  Json?    // String array stored as JSON
  improvementAreas Json?    // Specific areas for improvement

  // Performance Metrics
  accuracy         Float?   // Percentage of correct answers
  speed            Float?   // Questions per minute
  consistency      Float?   // Variation in performance across topics

  // Status
  status           TestStatus @default(IN_PROGRESS)
  startedAt        DateTime @default(now())
  submittedAt      DateTime?

  // Relations
  freeUser         FreeUser @relation(fields: [freeUserId], references: [id], onDelete: Cascade)
  testTemplate     TestTemplate? @relation(fields: [testTemplateId], references: [id])
  testQuestions    TestQuestion[]

  @@index([freeUserId, startedAt])
  @@index([testTemplateId])
  @@index([percentage]) // For ranking queries
  @@map("test_attempts")
}

model TestQuestion {
  id               String   @id @default(cuid())
  testAttemptId    String
  questionId       String

  // Student Response
  selectedAnswer   String?
  isCorrect        Boolean?
  timeSpent        Int?     // In seconds
  marksAwarded     Int      @default(0)
  isMarkedForReview Boolean @default(false)

  // Additional Analytics
  attempts         Int      @default(1) // Number of times student changed answer
  confidenceLevel  Int?     // 1-5 scale if asked

  // Relations
  testAttempt      TestAttempt @relation(fields: [testAttemptId], references: [id], onDelete: Cascade)
  question         Question @relation(fields: [questionId], references: [id])

  @@unique([testAttemptId, questionId])
  @@map("test_questions")
}

// New Models for Enhanced Functionality

model QuestionBank {
  id               String   @id @default(cuid())
  name             String
  description      String?
  category         QuestionBankCategory @default(CUSTOM)

  // Configuration
  curriculum       String   // NEET, CBSE, etc.
  grade            String   // CLASS_11, CLASS_12, etc.
  subject          String   @default("biology")
  topics           Json?    // Array of topics covered

  // Analytics
  totalQuestions   Int      @default(0)
  activeQuestions  Int      @default(0)
  usageCount       Int      @default(0)

  // Status
  isActive         Boolean  @default(true)
  isPublic         Boolean  @default(false)

  // Timestamps
  createdAt        DateTime @default(now())
  updatedAt        DateTime @updatedAt
  createdBy        String?  // Admin/teacher who created

  // Relations
  questions        QuestionBankQuestion[]

  @@map("question_banks")
}

model QuestionBankQuestion {
  id               String   @id @default(cuid())
  questionBankId   String
  questionId       String
  testTemplateId   String?  // If part of a test template

  // Order and grouping
  orderIndex       Int      // Position in the bank
  groupLabel       String?  // Optional grouping (e.g., "Section A")

  // Relations
  questionBank     QuestionBank @relation(fields: [questionBankId], references: [id], onDelete: Cascade)
  question         Question @relation(fields: [questionId], references: [id], onDelete: Cascade)
  testTemplate     TestTemplate? @relation(fields: [testTemplateId], references: [id])

  @@unique([questionBankId, questionId])
  @@index([questionBankId, orderIndex])
  @@map("question_bank_questions")
}

model UserQuestionResponse {
  id               String   @id @default(cuid())
  userId           String?  // Regular user
  freeUserId       String?  // Free user
  questionId       String
  testSessionId    String?  // If part of a test session

  // Response Details
  selectedAnswer   String?
  isCorrect        Boolean?
  timeSpent        Int?     // In seconds
  marksAwarded     Int      @default(0)
  confidence       Int?     // 1-5 scale

  // Context
  responseMode     ResponseMode @default(TEST_MODE) // TEST_MODE, PRACTICE_MODE, REVIEW_MODE
  deviceType       String?  // mobile, tablet, desktop

  // Timestamps
  answeredAt       DateTime @default(now())

  // Relations
  user             User? @relation(fields: [userId], references: [id])
  freeUser         FreeUser? @relation(fields: [freeUserId], references: [id])
  question         Question @relation(fields: [questionId], references: [id])
  testSession      TestSession? @relation(fields: [testSessionId], references: [id])

  @@index([userId, answeredAt])
  @@index([freeUserId, answeredAt])
  @@index([questionId, isCorrect])
  @@map("user_question_responses")
}

model UserProgress {
  id               String   @id @default(cuid())
  userId           String?  // Regular user
  freeUserId       String?  // Free user

  // Progress Tracking
  topic            String   // Cell Biology, Genetics, etc.
  subtopic         String?
  curriculum       String   // NEET, CBSE, etc.
  grade            String   // CLASS_11, CLASS_12, etc.

  // Performance Metrics
  totalQuestions   Int      @default(0)
  correctAnswers   Int      @default(0)
  accuracy         Float    @default(0) // Percentage
  averageTime      Int?     // Average time per question in seconds
  improvementRate  Float    @default(0) // Week-over-week improvement

  // Difficulty Progression
  currentLevel     DifficultyLevel @default(EASY)
  masteryScore     Float    @default(0) // 0-100 scale

  // Learning Path
  recommendedNext  Json?    // Array of recommended topics
  weakAreas        Json?    // Array of areas needing improvement
  strongAreas      Json?    // Array of mastered areas

  // Timestamps
  lastPracticed    DateTime?
  createdAt        DateTime @default(now())
  updatedAt        DateTime @updatedAt

  // Relations
  user             User? @relation(fields: [userId], references: [id])
  freeUser         FreeUser? @relation(fields: [freeUserId], references: [id])

  @@unique([userId, topic, curriculum, grade])
  @@unique([freeUserId, topic, curriculum, grade])
  @@index([topic, masteryScore])
  @@map("user_progress")
}

model TestAnalytics {
  id               String   @id @default(cuid())
  testSessionId    String   @unique

  // Performance Analytics
  totalTime        Int      // Total time spent in seconds
  averageTimePerQ  Float    // Average time per question
  questionsAttempted Int
  questionsCorrect Int
  accuracy         Float    // Percentage correct

  // Behavioral Analytics
  questionsSkipped Int      @default(0)
  questionsRevisited Int    @default(0)
  timeDistribution Json     // Time spent on each question
  answerPattern    Json     // Sequence of answers

  // Difficulty Analysis
  easyQuestions    Json     // Performance on easy questions
  mediumQuestions  Json     // Performance on medium questions
  hardQuestions    Json     // Performance on hard questions

  // Topic-wise Performance
  topicPerformance Json     // Detailed topic-wise analysis
  strengthTopics   Json     // Array of strong topics
  weaknessTopics   Json     // Array of weak topics

  // Comparative Analytics
  percentileRank   Float?   // Percentile among all test takers
  averageComparison Float?  // How performance compares to average

  // Predictive Analytics
  predictedScore   Float?   // AI-predicted score for similar tests
  recommendedStudyTime Int? // Recommended study time in hours

  // Timestamps
  analyzedAt       DateTime @default(now())

  // Relations
  testSession      TestSession @relation(fields: [testSessionId], references: [id], onDelete: Cascade)

  @@map("test_analytics")
}

model PerformanceReport {
  id               String   @id @default(cuid())
  userId           String?  // Regular user
  freeUserId       String?  // Free user

  // Report Details
  reportType       ReportType @default(WEEKLY)
  reportPeriod     String   // "2024-W1", "2024-01", etc.

  // Overall Performance
  testsAttempted   Int      @default(0)
  averageScore     Float?
  totalStudyTime   Int      @default(0) // In minutes
  improvementRate  Float?   // Percentage improvement

  // Subject-wise Performance
  biologyScore     Float?
  botanyScore      Float?
  zoologyScore     Float?

  // Topic Analysis
  strongTopics     Json?    // Array of topics with good performance
  weakTopics       Json?    // Array of topics needing improvement
  improvingTopics  Json?    // Array of topics showing improvement

  // Goals and Targets
  targetScore      Float?   // User-set target score
  targetDate       DateTime? // Target exam date
  onTrackStatus    Boolean  @default(true) // Whether on track to meet goals

  // Recommendations
  studyPlan        Json?    // Recommended study plan
  focusAreas       Json?    // Areas to focus on
  practiceTests    Json?    // Recommended tests to take

  // Timestamps
  periodStart      DateTime
  periodEnd        DateTime
  generatedAt      DateTime @default(now())

  // Relations
  user             User? @relation(fields: [userId], references: [id])
  freeUser         FreeUser? @relation(fields: [freeUserId], references: [id])

  @@unique([userId, reportType, reportPeriod])
  @@unique([freeUserId, reportType, reportPeriod])
  @@index([reportType, periodStart])
  @@map("performance_reports")
}

model Bookmark {
  id               String   @id @default(cuid())
  freeUserId       String
  chapterNoteId    String

  // Metadata
  notes            String?  // Personal notes by student
  createdAt        DateTime @default(now())

  // Relations
  freeUser         FreeUser @relation(fields: [freeUserId], references: [id], onDelete: Cascade)
  chapterNote      ChapterNote @relation(fields: [chapterNoteId], references: [id], onDelete: Cascade)

  @@unique([freeUserId, chapterNoteId])
  @@map("bookmarks")
}

model StudyPlan {
  id               String   @id @default(cuid())
  freeUserId       String

  // Plan Details
  title            String   // "NEET 2025 Preparation"
  targetExam       String   // NEET, CBSE, etc.
  examDate         DateTime?

  // Schedule
  schedule         Json     // Weekly/daily schedule
  currentWeek      Int      @default(1)
  totalWeeks       Int

  // Progress
  completedTopics  Json? // String array stored as JSON
  currentTopic     String?
  overallProgress  Int      @default(0) // Percentage

  // Status
  isActive         Boolean  @default(true)
  createdAt        DateTime @default(now())
  updatedAt        DateTime @updatedAt

  // Relations
  freeUser         FreeUser @relation(fields: [freeUserId], references: [id], onDelete: Cascade)

  @@map("study_plans")
}

model ForumPost {
  id               String   @id @default(cuid())
  freeUserId       String

  // Post Details
  title            String
  content          String
  topic            String   // Biology topic
  type             PostType @default(QUESTION)

  // Engagement
  upvotes          Int      @default(0)
  views            Int      @default(0)

  // Status
  isResolved       Boolean  @default(false)
  isPinned         Boolean  @default(false)

  // Timestamps
  createdAt        DateTime @default(now())
  updatedAt        DateTime @updatedAt

  // Relations
  freeUser         FreeUser @relation(fields: [freeUserId], references: [id], onDelete: Cascade)
  replies          ForumReply[]

  @@index([topic, createdAt])
  @@map("forum_posts")
}

model ForumReply {
  id               String   @id @default(cuid())
  postId           String
  content          String
  authorName       String   // Anonymous display name

  // Engagement
  upvotes          Int      @default(0)
  isAccepted       Boolean  @default(false) // Best answer

  // Timestamps
  createdAt        DateTime @default(now())

  // Relations
  post             ForumPost @relation(fields: [postId], references: [id], onDelete: Cascade)

  @@map("forum_replies")
}

model Achievement {
  id               String   @id @default(cuid())
  freeUserId       String

  // Achievement Details
  type             AchievementType
  title            String
  description      String
  icon             String?  // Icon URL or name
  points           Int      @default(0)

  // Progress (for progressive achievements)
  currentProgress  Int      @default(0)
  targetProgress   Int      @default(1)
  isCompleted      Boolean  @default(false)

  // Timestamps
  earnedAt         DateTime?
  createdAt        DateTime @default(now())

  // Relations
  freeUser         FreeUser @relation(fields: [freeUserId], references: [id], onDelete: Cascade)

  @@map("achievements")
}

// Enhanced Enums for Test Generator System

enum QuestionType {
  MCQ
  SHORT_ANSWER
  DIAGRAM
  TRUE_FALSE
  FILL_BLANK
  MULTIPLE_SELECT
  MATCH_FOLLOWING
  NUMERICAL
}

enum DifficultyLevel {
  EASY
  MEDIUM
  HARD
  EXPERT
}

enum QuestionCategory {
  PRACTICE
  MOCK_TEST
  PREVIOUS_YEAR
  CONCEPT_BUILDER
  COMPETITIVE
}

enum TestType {
  PRACTICE_TEST
  MOCK_TEST
  FULL_TEST
  QUICK_TEST
  ADAPTIVE_TEST
  TIMED_TEST
  DIAGNOSTIC_TEST
}

enum TestCategory {
  TOPIC_WISE
  SUBJECT_WISE
  FULL_SYLLABUS
  CHAPTER_WISE
  DIFFICULTY_WISE
  PREVIOUS_YEAR
  MIXED
}

enum TestSessionStatus {
  NOT_STARTED
  IN_PROGRESS
  PAUSED
  COMPLETED
  EXPIRED
  ABANDONED
  TERMINATED
}

enum TestStatus {
  IN_PROGRESS
  COMPLETED
  ABANDONED
  EXPIRED
}

enum QuestionBankCategory {
  NEET_PREVIOUS_YEAR
  CBSE_BOARD
  NCERT_BASED
  COMPETITIVE
  CONCEPT_BUILDER
  CUSTOM
  PRACTICE_SET
}

enum ResponseMode {
  TEST_MODE
  PRACTICE_MODE
  REVIEW_MODE
  STUDY_MODE
}

enum ReportType {
  DAILY
  WEEKLY
  MONTHLY
  QUARTERLY
  CUSTOM
}

enum PostType {
  QUESTION
  DISCUSSION
  TIP
  RESOURCE
  ANNOUNCEMENT
}

enum AchievementType {
  FIRST_TEST
  STREAK_7_DAYS
  STREAK_30_DAYS
  TOPIC_MASTER
  SPEED_DEMON
  PERFECTIONIST
  COMMUNITY_HELPER
  BOOKWORM
}

// ============================================
// LMS SYSTEM MODELS
// ============================================

model Chapter {
  id              String   @id @default(cuid())
  courseId        String

  // Chapter Details
  title           String
  description     String?
  orderIndex      Int

  // Status
  isActive        Boolean  @default(true)

  // Timestamps
  createdAt       DateTime @default(now())
  updatedAt       DateTime @updatedAt

  // Relations
  course          Course   @relation(fields: [courseId], references: [id], onDelete: Cascade)
  topics          Topic[]
  materials       StudyMaterial[]

  @@index([courseId, orderIndex])
  @@map("chapters")
}

model Topic {
  id              String   @id @default(cuid())
  chapterId       String

  // Topic Details
  title           String
  description     String?
  orderIndex      Int

  // Status
  isActive        Boolean  @default(true)

  // Timestamps
  createdAt       DateTime @default(now())
  updatedAt       DateTime @updatedAt

  // Relations
  chapter         Chapter  @relation(fields: [chapterId], references: [id], onDelete: Cascade)
  materials       StudyMaterial[]

  @@index([chapterId, orderIndex])
  @@map("topics")
}

model StudyMaterial {
  id              String   @id @default(cuid())

  // Content Details
  title           String
  description     String?
  materialType    MaterialType

  // File Information
  fileUrl         String
  fileName        String
  fileSize        Int
  mimeType        String       @default("application/pdf")

  // Classification
  courseId        String?
  chapterId       String?
  topicId         String?
  tags            Json?

  // Access Control
  accessLevel     AccessLevel  @default(ENROLLED)
  requiredCourseId String?

  // Organization
  sortOrder       Int          @default(0)
  category        String?

  // Publishing
  uploadedBy      String
  isPublished     Boolean      @default(false)
  publishedAt     DateTime?

  // Analytics
  totalDownloads  Int          @default(0)
  totalViews      Int          @default(0)
  avgRating       Float        @default(0)
  ratingCount     Int          @default(0)

  // Timestamps
  createdAt       DateTime     @default(now())
  updatedAt       DateTime     @updatedAt

  // Relations
  course          Course?      @relation(fields: [courseId], references: [id])
  chapter         Chapter?     @relation(fields: [chapterId], references: [id])
  topic           Topic?       @relation(fields: [topicId], references: [id])
  materialAccess  MaterialAccess[]
  progress        MaterialProgress[]

  @@index([courseId, isPublished])
  @@index([materialType, accessLevel])
  @@index([createdAt])
  @@map("study_materials")
}

model MaterialAccess {
  id              String   @id @default(cuid())
  materialId      String
  userId          String

  // Access Details
  grantedBy       String
  grantedAt       DateTime @default(now())
  expiresAt       DateTime?
  reason          String?

  // Relations
  material        StudyMaterial @relation(fields: [materialId], references: [id], onDelete: Cascade)
  user            User     @relation(fields: [userId], references: [id], onDelete: Cascade)

  @@unique([materialId, userId])
  @@index([userId])
  @@map("material_access")
}

model MaterialProgress {
  id              String   @id @default(cuid())
  materialId      String
  userId          String

  // Progress Status
  status          ProgressStatus @default(NOT_STARTED)

  // Engagement Tracking
  firstViewedAt   DateTime?
  lastViewedAt    DateTime?
  downloadedAt    DateTime?
  completedAt     DateTime?

  // Reading Progress
  currentPage     Int?
  totalPages      Int?
  timeSpent       Int      @default(0)

  // Student Feedback
  rating          Int?
  feedback        String?
  notes           String?

  // Timestamps
  createdAt       DateTime @default(now())
  updatedAt       DateTime @updatedAt

  // Relations
  material        StudyMaterial @relation(fields: [materialId], references: [id], onDelete: Cascade)
  user            User     @relation(fields: [userId], references: [id], onDelete: Cascade)

  @@unique([materialId, userId])
  @@index([userId, status])
  @@index([materialId, updatedAt])
  @@map("material_progress")
}

model ContentNotification {
  id              String   @id @default(cuid())

  // Notification Content
  title           String
  message         String
  type            NotificationType

  // Target Audience
  targetUserIds   Json?
  targetCourseIds Json?
  sendToAll       Boolean  @default(false)

  // Content Reference
  materialId      String?
  courseId        String?

  // Delivery Channels
  channels        Json

  // Scheduling
  scheduledFor    DateTime?
  sentAt          DateTime?

  // Status & Stats
  status          NotificationStatus @default(DRAFT)
  recipientCount  Int      @default(0)
  deliveredCount  Int      @default(0)
  failedCount     Int      @default(0)

  // Timestamps
  createdAt       DateTime @default(now())
  updatedAt       DateTime @updatedAt

  @@index([status, scheduledFor])
  @@index([materialId])
  @@map("content_notifications")
}

// LMS Enums
enum MaterialType {
  PDF_NOTES
  PDF_ASSIGNMENT
  PDF_PRACTICE_PAPER
  PDF_REFERENCE
  PDF_EBOOK
  VIDEO
  LINK
}

enum AccessLevel {
  FREE
  ENROLLED
  PREMIUM
  SPECIFIC_COURSE
}

enum ProgressStatus {
  NOT_STARTED
  VIEWED
  IN_PROGRESS
  DOWNLOADED
  COMPLETED
}

enum NotificationType {
  NEW_MATERIAL
  ASSIGNMENT_REMINDER
  COURSE_UPDATE
  ANNOUNCEMENT
  CUSTOM
}

enum NotificationStatus {
  DRAFT
  SCHEDULED
  SENDING
  SENT
  FAILED
  CANCELLED
}<|MERGE_RESOLUTION|>--- conflicted
+++ resolved
@@ -38,15 +38,12 @@
   payments       Payment[]
   sessions       Session[]
   communicationLog CommunicationLog[]
-<<<<<<< HEAD
   materialAccess MaterialAccess[]
   materialProgress MaterialProgress[]
-=======
   testSessions   TestSession[]
   userProgress   UserProgress[]
   performanceReports PerformanceReport[]
   userQuestionResponses UserQuestionResponse[]
->>>>>>> d98dcde8
 
   @@map("users")
 }
